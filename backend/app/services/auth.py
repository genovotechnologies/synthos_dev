--- conflicted
+++ resolved
@@ -4,10 +4,9 @@
 """
 
 import jwt
-<<<<<<< HEAD
+
 from passlib.hash import bcrypt
-=======
->>>>>>> a05a9be2
+
 import secrets
 import asyncio
 from datetime import datetime, timedelta
@@ -329,20 +328,20 @@
     
     def _hash_password(self, password: str) -> str:
         """Hash password using bcrypt"""
-<<<<<<< HEAD
+
         return bcrypt.hash(password)
-=======
+
         return self.pwd_context.hash(password)
->>>>>>> a05a9be2
+
     
     def _verify_password(self, password: str, password_hash: str) -> bool:
         """Verify password against hash"""
         try:
-<<<<<<< HEAD
+
             return bcrypt.verify(password, password_hash)
-=======
+
             return self.pwd_context.verify(password, password_hash)
->>>>>>> a05a9be2
+
         except Exception:
             return False
     
@@ -613,12 +612,12 @@
             from datetime import datetime
             db = next(get_db())
             db.query(User).filter(User.id == user_id).update({
-<<<<<<< HEAD
+
                 User.last_login_at: datetime.utcnow(),
                 User.last_login: datetime.utcnow()
-=======
+
                 User.last_login_at: datetime.utcnow()
->>>>>>> a05a9be2
+
             })
             db.commit()
         except Exception as e:
