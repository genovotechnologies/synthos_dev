--- conflicted
+++ resolved
@@ -216,12 +216,12 @@
                 logger.warning(f"Database connection attempt {attempt + 1} failed, retrying...", error=str(e))
                 await asyncio.sleep(2)
         
-<<<<<<< HEAD
+
         # Initialize Redis with connection pooling (only if caching is enabled)
         if settings.ENABLE_CACHING:
             from app.core.redis import init_redis
             await init_redis()
-=======
+
         # Initialize Redis with connection pooling (best-effort)
         try:
             from app.core.redis import init_redis
@@ -229,7 +229,7 @@
             redis_initialized = True
         except Exception as e:
             logger.warning("Redis initialization failed; continuing in degraded mode", error=str(e))
->>>>>>> 3aefcb15
+
         
         # Warm up critical services (best-effort)
         try:
