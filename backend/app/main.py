--- conflicted
+++ resolved
@@ -327,12 +327,12 @@
     allowed_hosts=(allowed_prod_hosts if settings.ENVIRONMENT == "production" else settings.ALLOWED_HOSTS + ["127.0.0.1", "localhost"]),
 )
 
-<<<<<<< HEAD
+ 
 # Temporarily disable security middleware for debugging
 # app.add_middleware(SecurityHeadersMiddleware)
 # app.add_middleware(HTTPSEnforcementMiddleware) # Add HTTPS enforcement middleware
 # app.add_middleware(MetricsMiddleware)
-=======
+
 # Enhanced CORS middleware
 app.add_middleware(
     CORSMiddleware,
@@ -343,7 +343,7 @@
     expose_headers=["X-Total-Count", "X-Response-Time"],
     max_age=86400,  # Cache preflight for 24 hours
 )
->>>>>>> ff80d8b0
+
 
 # Rate limiting
 if limiter is not None:
