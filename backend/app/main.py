--- conflicted
+++ resolved
@@ -218,12 +218,12 @@
                 await asyncio.sleep(2)
         
 
-<<<<<<< HEAD
+
         # Initialize Redis with connection pooling (best-effort)
-=======
+
     # Initialize Redis with connection pooling (only if caching is enabled)
     if settings.ENABLE_CACHING:
->>>>>>> a05a9be2
+
         try:
             await init_redis()
             redis_initialized = True
